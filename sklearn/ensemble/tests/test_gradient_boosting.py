"""
Testing for the gradient boosting module (sklearn.ensemble.gradient_boosting).
"""
import warnings
import numpy as np

from itertools import product

from scipy.sparse import csr_matrix
from scipy.sparse import csc_matrix
from scipy.sparse import coo_matrix

from sklearn import datasets
from sklearn.base import clone
from sklearn.ensemble import GradientBoostingClassifier
from sklearn.ensemble import GradientBoostingRegressor
from sklearn.ensemble.gradient_boosting import ZeroEstimator
from sklearn.metrics import mean_squared_error
from sklearn.utils import check_random_state, tosequence
from sklearn.utils.testing import assert_almost_equal
from sklearn.utils.testing import assert_array_almost_equal
from sklearn.utils.testing import assert_array_equal
from sklearn.utils.testing import assert_equal
from sklearn.utils.testing import assert_greater
from sklearn.utils.testing import assert_less
from sklearn.utils.testing import assert_raises
from sklearn.utils.testing import assert_true
from sklearn.utils.testing import assert_warns
from sklearn.utils.testing import ignore_warnings
from sklearn.utils.validation import DataConversionWarning
from sklearn.utils.validation import NotFittedError

# toy sample
X = [[-2, -1], [-1, -1], [-1, -2], [1, 1], [1, 2], [2, 1]]
y = [-1, -1, -1, 1, 1, 1]
T = [[-1, -1], [2, 2], [3, 2]]
true_result = [-1, 1, 1]

rng = np.random.RandomState(0)
# also load the boston dataset
# and randomly permute it
boston = datasets.load_boston()
perm = rng.permutation(boston.target.size)
boston.data = boston.data[perm]
boston.target = boston.target[perm]

# also load the iris dataset
# and randomly permute it
iris = datasets.load_iris()
perm = rng.permutation(iris.target.size)
iris.data = iris.data[perm]
iris.target = iris.target[perm]


<<<<<<< HEAD
def test_classification_toy():
    # Check classification on a toy dataset.
=======
def check_classification_toy(presort, loss):
    # Check classification on a toy dataset.
    clf = GradientBoostingClassifier(loss=loss, n_estimators=10,
                                     random_state=1, presort=presort)
>>>>>>> cd12906c

    assert_raises(ValueError, clf.predict, T)

    clf.fit(X, y)
    assert_array_equal(clf.predict(T), true_result)
    assert_equal(10, len(clf.estimators_))

    deviance_decrease = (clf.train_score_[:-1] - clf.train_score_[1:])
    assert_true(np.any(deviance_decrease >= 0.0))

    leaves = clf.apply(X)
    assert_equal(leaves.shape, (6, 10, 1))


def test_classification_toy():
    for presort, loss in product(('auto', True, False), ('deviance', 'exponential')):
        yield check_classification_toy, presort, loss


def test_parameter_checks():
    # Check input parameter validation.

    assert_raises(ValueError,
                  GradientBoostingClassifier(n_estimators=0).fit, X, y)
    assert_raises(ValueError,
                  GradientBoostingClassifier(n_estimators=-1).fit, X, y)

    assert_raises(ValueError,
                  GradientBoostingClassifier(learning_rate=0.0).fit, X, y)
    assert_raises(ValueError,
                  GradientBoostingClassifier(learning_rate=-1.0).fit, X, y)

    assert_raises(ValueError,
                  GradientBoostingClassifier(loss='foobar').fit, X, y)

    assert_raises(ValueError,
                  GradientBoostingClassifier(min_samples_split=0.0).fit, X, y)
    assert_raises(ValueError,
                  GradientBoostingClassifier(min_samples_split=-1.0).fit, X, y)

    assert_raises(ValueError,
                  GradientBoostingClassifier(min_samples_leaf=0).fit, X, y)
    assert_raises(ValueError,
                  GradientBoostingClassifier(min_samples_leaf=-1.).fit, X, y)

    assert_raises(ValueError,
                  GradientBoostingClassifier(min_weight_fraction_leaf=-1.).fit,
                  X, y)
    assert_raises(ValueError,
                  GradientBoostingClassifier(min_weight_fraction_leaf=0.6).fit,
                  X, y)

    assert_raises(ValueError,
                  GradientBoostingClassifier(subsample=0.0).fit, X, y)
    assert_raises(ValueError,
                  GradientBoostingClassifier(subsample=1.1).fit, X, y)
    assert_raises(ValueError,
                  GradientBoostingClassifier(subsample=-0.1).fit, X, y)

    assert_raises(ValueError,
                  GradientBoostingClassifier(max_depth=-0.1).fit, X, y)
    assert_raises(ValueError,
                  GradientBoostingClassifier(max_depth=0).fit, X, y)

    assert_raises(ValueError,
                  GradientBoostingClassifier(init={}).fit, X, y)

    # test fit before feature importance
    assert_raises(ValueError,
                  lambda: GradientBoostingClassifier().feature_importances_)

    # deviance requires ``n_classes >= 2``.
    assert_raises(ValueError,
                  lambda X, y: GradientBoostingClassifier(
                      loss='deviance').fit(X, y),
                  X, [0, 0, 0, 0])


def test_loss_function():
    assert_raises(ValueError,
                  GradientBoostingClassifier(loss='ls').fit, X, y)
    assert_raises(ValueError,
                  GradientBoostingClassifier(loss='lad').fit, X, y)
    assert_raises(ValueError,
                  GradientBoostingClassifier(loss='quantile').fit, X, y)
    assert_raises(ValueError,
                  GradientBoostingClassifier(loss='huber').fit, X, y)
    assert_raises(ValueError,
                  GradientBoostingRegressor(loss='deviance').fit, X, y)
    assert_raises(ValueError,
                  GradientBoostingRegressor(loss='exponential').fit, X, y)


<<<<<<< HEAD
def test_classification_synthetic():
=======
def check_classification_synthetic(presort, loss):
>>>>>>> cd12906c
    # Test GradientBoostingClassifier on synthetic dataset used by
    # Hastie et al. in ESLII Example 12.7.
    X, y = datasets.make_hastie_10_2(n_samples=12000, random_state=1)

    X_train, X_test = X[:2000], X[2000:]
    y_train, y_test = y[:2000], y[2000:]

    gbrt = GradientBoostingClassifier(n_estimators=100, min_samples_split=1,
                                      max_depth=1, loss=loss,
                                      learning_rate=1.0, random_state=0,
                                      presort=presort)
    gbrt.fit(X_train, y_train)
    error_rate = (1.0 - gbrt.score(X_test, y_test))
    assert_less(error_rate, 0.09)

    gbrt = GradientBoostingClassifier(n_estimators=200, min_samples_split=1,
                                      max_depth=1,
                                      learning_rate=1.0, subsample=0.5,
                                      random_state=0,
                                      presort=presort)
    gbrt.fit(X_train, y_train)
    error_rate = (1.0 - gbrt.score(X_test, y_test))
    assert_less(error_rate, 0.08)


def test_classification_synthetic():
    for presort, loss in product(('auto', True, False), ('deviance', 'exponential')):
        yield check_classification_synthetic, presort, loss


def check_boston(presort, loss, subsample):
    # Check consistency on dataset boston house prices with least squares
    # and least absolute deviation.
    ones = np.ones(len(boston.target))
    last_y_pred = None
    for sample_weight in None, ones, 2*ones:
        clf = GradientBoostingRegressor(n_estimators=100, 
                                        loss=loss,
                                        max_depth=4, 
                                        subsample=subsample,
                                        min_samples_split=1,
                                        random_state=1,
                                        presort=presort)

        assert_raises(ValueError, clf.predict, boston.data)
        clf.fit(boston.data, boston.target,
                sample_weight=sample_weight)
        leaves = clf.apply(boston.data)
        assert_equal(leaves.shape, (506, 100))
        
        y_pred = clf.predict(boston.data)
        mse = mean_squared_error(boston.target, y_pred)
        assert_less( mse, 6.0 )

        if last_y_pred is not None:
            assert_array_almost_equal(last_y_pred, y_pred)

        last_y_pred = y_pred


def test_boston():
<<<<<<< HEAD
    # Check consistency on dataset boston house prices with least squares
    # and least absolute deviation.
    for loss in ("ls", "lad", "huber"):
        for subsample in (1.0, 0.5):
            last_y_pred = None
            for i, sample_weight in enumerate((None, np.ones(len(boston.target)),
                                            2 * np.ones(len(boston.target)))):
                clf = GradientBoostingRegressor(n_estimators=100, loss=loss,
                                                max_depth=4, subsample=subsample,
                                                min_samples_split=1,
                                                random_state=1)

                assert_raises(ValueError, clf.predict, boston.data)
                clf.fit(boston.data, boston.target,
                        sample_weight=sample_weight)
                y_pred = clf.predict(boston.data)
                mse = mean_squared_error(boston.target, y_pred)
                assert mse < 6.0, "Failed with loss %s and " \
                    "mse = %.4f" % (loss, mse)

                if last_y_pred is not None:
                    np.testing.assert_array_almost_equal(
                        last_y_pred, y_pred,
                        err_msg='pred_%d doesnt match last pred_%d for loss %r and subsample %r. '
                        % (i, i - 1, loss, subsample))

                last_y_pred = y_pred


def test_iris():
    # Check consistency on dataset iris.
    for subsample in (1.0, 0.5):
        for sample_weight in (None, np.ones(len(iris.target))):
            clf = GradientBoostingClassifier(n_estimators=100, loss='deviance',
                                             random_state=1, subsample=subsample)
            clf.fit(iris.data, iris.target, sample_weight=sample_weight)
            score = clf.score(iris.data, iris.target)
            assert score > 0.9, "Failed with subsample %.1f " \
                "and score = %f" % (subsample, score)
=======
    for presort, loss, subsample in product(('auto', True, False), 
                                            ('ls', 'lad', 'huber'), 
                                            (1.0, 0.5)):
        yield check_boston, presort, loss, subsample


def check_iris(presort, subsample, sample_weight):
    # Check consistency on dataset iris.
    clf = GradientBoostingClassifier(n_estimators=100, 
                                     loss='deviance',
                                     random_state=1, 
                                     subsample=subsample,
                                     presort=presort)
    clf.fit(iris.data, iris.target, sample_weight=sample_weight)
    score = clf.score(iris.data, iris.target)
    assert_greater(score, 0.9)

    leaves = clf.apply(iris.data)
    assert_equal(leaves.shape, (150, 100, 3))


def test_iris():
    ones = np.ones(len(iris.target))
    for presort, subsample, sample_weight in product(('auto', True, False), 
                                                     (1.0, 0.5), 
                                                     (None, ones)):
        yield check_iris, presort, subsample, sample_weight
>>>>>>> cd12906c


def test_regression_synthetic():
    # Test on synthetic regression datasets used in Leo Breiman,
    # `Bagging Predictors?. Machine Learning 24(2): 123-140 (1996).
    random_state = check_random_state(1)
    regression_params = {'n_estimators': 100, 'max_depth': 4,
                         'min_samples_split': 1, 'learning_rate': 0.1,
                         'loss': 'ls'}

    # Friedman1
    X, y = datasets.make_friedman1(n_samples=1200,
                                   random_state=random_state, 
                                   noise=1.0)
    X_train, y_train = X[:200], y[:200]
    X_test, y_test = X[200:], y[200:]

    for presort in True, False:
        clf = GradientBoostingRegressor(presort=presort)
        clf.fit(X_train, y_train)
        mse = mean_squared_error(y_test, clf.predict(X_test))
        assert_less(mse, 5.0)

    # Friedman2
    X, y = datasets.make_friedman2(n_samples=1200, random_state=random_state)
    X_train, y_train = X[:200], y[:200]
    X_test, y_test = X[200:], y[200:]

    for presort in True, False:
        regression_params['presort'] = presort
        clf = GradientBoostingRegressor(**regression_params)
        clf.fit(X_train, y_train)
        mse = mean_squared_error(y_test, clf.predict(X_test))
        assert_less(mse, 1700.0)

    # Friedman3
    X, y = datasets.make_friedman3(n_samples=1200, random_state=random_state)
    X_train, y_train = X[:200], y[:200]
    X_test, y_test = X[200:], y[200:]

    for presort in True, False:
        regression_params['presort'] = presort
        clf = GradientBoostingRegressor(**regression_params)
        clf.fit(X_train, y_train)
        mse = mean_squared_error(y_test, clf.predict(X_test))
        assert_less(mse, 0.015)


def test_feature_importances():
    X = np.array(boston.data, dtype=np.float32)
    y = np.array(boston.target, dtype=np.float32)

    for presort in True, False:
        clf = GradientBoostingRegressor(n_estimators=100, max_depth=5,
                                        min_samples_split=1, random_state=1,
                                        presort=presort)
        clf.fit(X, y)
        assert_true(hasattr(clf, 'feature_importances_'))

        # XXX: Remove this test in 0.19 after transform support to estimators
        # is removed.
        X_new = assert_warns(
            DeprecationWarning, clf.transform, X, threshold="mean")
        assert_less(X_new.shape[1], X.shape[1])
        feature_mask = (
            clf.feature_importances_ > clf.feature_importances_.mean())
        assert_array_almost_equal(X_new, X[:, feature_mask])


def test_probability_log():
    # Predict probabilities.
    clf = GradientBoostingClassifier(n_estimators=100, random_state=1)

    assert_raises(ValueError, clf.predict_proba, T)

    clf.fit(X, y)
    assert_array_equal(clf.predict(T), true_result)

    # check if probabilities are in [0, 1].
    y_proba = clf.predict_proba(T)
    assert_true(np.all(y_proba >= 0.0))
    assert_true(np.all(y_proba <= 1.0))

    # derive predictions from probabilities
    y_pred = clf.classes_.take(y_proba.argmax(axis=1), axis=0)
    assert_array_equal(y_pred, true_result)


def test_check_inputs():
    # Test input checks (shape and type of X and y).
    clf = GradientBoostingClassifier(n_estimators=100, random_state=1)
    assert_raises(ValueError, clf.fit, X, y + [0, 1])

    clf = GradientBoostingClassifier(n_estimators=100, random_state=1)
    assert_raises(ValueError, clf.fit, X, y,
                  sample_weight=([1] * len(y)) + [0, 1])


def test_check_inputs_predict():
    # X has wrong shape
    clf = GradientBoostingClassifier(n_estimators=100, random_state=1)
    clf.fit(X, y)

    x = np.array([1.0, 2.0])[:, np.newaxis]
    assert_raises(ValueError, clf.predict, x)

    x = np.array([[]])
    assert_raises(ValueError, clf.predict, x)

    x = np.array([1.0, 2.0, 3.0])[:, np.newaxis]
    assert_raises(ValueError, clf.predict, x)

    clf = GradientBoostingRegressor(n_estimators=100, random_state=1)
    clf.fit(X, rng.rand(len(X)))

    x = np.array([1.0, 2.0])[:, np.newaxis]
    assert_raises(ValueError, clf.predict, x)

    x = np.array([[]])
    assert_raises(ValueError, clf.predict, x)

    x = np.array([1.0, 2.0, 3.0])[:, np.newaxis]
    assert_raises(ValueError, clf.predict, x)


def test_check_max_features():
    # test if max_features is valid.
    clf = GradientBoostingRegressor(n_estimators=100, random_state=1,
                                    max_features=0)
    assert_raises(ValueError, clf.fit, X, y)

    clf = GradientBoostingRegressor(n_estimators=100, random_state=1,
                                    max_features=(len(X[0]) + 1))
    assert_raises(ValueError, clf.fit, X, y)

    clf = GradientBoostingRegressor(n_estimators=100, random_state=1,
                                    max_features=-0.1)
    assert_raises(ValueError, clf.fit, X, y)


def test_max_feature_regression():
    # Test to make sure random state is set properly.
    X, y = datasets.make_hastie_10_2(n_samples=12000, random_state=1)

    X_train, X_test = X[:2000], X[2000:]
    y_train, y_test = y[:2000], y[2000:]

    gbrt = GradientBoostingClassifier(n_estimators=100, min_samples_split=5,
                                      max_depth=2, learning_rate=.1,
                                      max_features=2, random_state=1)
    gbrt.fit(X_train, y_train)
    deviance = gbrt.loss_(y_test, gbrt.decision_function(X_test))
    assert_true(deviance < 0.5, "GB failed with deviance %.4f" % deviance)


def test_max_feature_auto():
    # Test if max features is set properly for floats and str.
    X, y = datasets.make_hastie_10_2(n_samples=12000, random_state=1)
    _, n_features = X.shape

    X_train = X[:2000]
    y_train = y[:2000]

    gbrt = GradientBoostingClassifier(n_estimators=1, max_features='auto')
    gbrt.fit(X_train, y_train)
    assert_equal(gbrt.max_features_, int(np.sqrt(n_features)))

    gbrt = GradientBoostingRegressor(n_estimators=1, max_features='auto')
    gbrt.fit(X_train, y_train)
    assert_equal(gbrt.max_features_, n_features)

    gbrt = GradientBoostingRegressor(n_estimators=1, max_features=0.3)
    gbrt.fit(X_train, y_train)
    assert_equal(gbrt.max_features_, int(n_features * 0.3))

    gbrt = GradientBoostingRegressor(n_estimators=1, max_features='sqrt')
    gbrt.fit(X_train, y_train)
    assert_equal(gbrt.max_features_, int(np.sqrt(n_features)))

    gbrt = GradientBoostingRegressor(n_estimators=1, max_features='log2')
    gbrt.fit(X_train, y_train)
    assert_equal(gbrt.max_features_, int(np.log2(n_features)))

    gbrt = GradientBoostingRegressor(n_estimators=1,
                                     max_features=0.01 / X.shape[1])
    gbrt.fit(X_train, y_train)
    assert_equal(gbrt.max_features_, 1)


def test_staged_predict():
    # Test whether staged decision function eventually gives
    # the same prediction.
    X, y = datasets.make_friedman1(n_samples=1200,
                                   random_state=1, noise=1.0)
    X_train, y_train = X[:200], y[:200]
    X_test = X[200:]
    clf = GradientBoostingRegressor()
    # test raise ValueError if not fitted
    assert_raises(ValueError, lambda X: np.fromiter(
        clf.staged_predict(X), dtype=np.float64), X_test)

    clf.fit(X_train, y_train)
    y_pred = clf.predict(X_test)

    # test if prediction for last stage equals ``predict``
    for y in clf.staged_predict(X_test):
        assert_equal(y.shape, y_pred.shape)

    assert_array_equal(y_pred, y)


def test_staged_predict_proba():
    # Test whether staged predict proba eventually gives
    # the same prediction.
    X, y = datasets.make_hastie_10_2(n_samples=1200,
                                     random_state=1)
    X_train, y_train = X[:200], y[:200]
    X_test, y_test = X[200:], y[200:]
    clf = GradientBoostingClassifier(n_estimators=20)
    # test raise NotFittedError if not fitted
    assert_raises(NotFittedError, lambda X: np.fromiter(
        clf.staged_predict_proba(X), dtype=np.float64), X_test)

    clf.fit(X_train, y_train)

    # test if prediction for last stage equals ``predict``
    for y_pred in clf.staged_predict(X_test):
        assert_equal(y_test.shape, y_pred.shape)

    assert_array_equal(clf.predict(X_test), y_pred)

    # test if prediction for last stage equals ``predict_proba``
    for staged_proba in clf.staged_predict_proba(X_test):
        assert_equal(y_test.shape[0], staged_proba.shape[0])
        assert_equal(2, staged_proba.shape[1])

    assert_array_equal(clf.predict_proba(X_test), staged_proba)


def test_staged_functions_defensive():
    # test that staged_functions make defensive copies
    rng = np.random.RandomState(0)
    X = rng.uniform(size=(10, 3))
    y = (4 * X[:, 0]).astype(np.int) + 1  # don't predict zeros
    for estimator in [GradientBoostingRegressor(),
                      GradientBoostingClassifier()]:
        estimator.fit(X, y)
        for func in ['predict', 'decision_function', 'predict_proba']:
            staged_func = getattr(estimator, "staged_" + func, None)
            if staged_func is None:
                # regressor has no staged_predict_proba
                continue
            with warnings.catch_warnings(record=True):
                staged_result = list(staged_func(X))
            staged_result[1][:] = 0
            assert_true(np.all(staged_result[0] != 0))


def test_serialization():
    # Check model serialization.
    clf = GradientBoostingClassifier(n_estimators=100, random_state=1)

    clf.fit(X, y)
    assert_array_equal(clf.predict(T), true_result)
    assert_equal(100, len(clf.estimators_))

    try:
        import cPickle as pickle
    except ImportError:
        import pickle

    serialized_clf = pickle.dumps(clf, protocol=pickle.HIGHEST_PROTOCOL)
    clf = None
    clf = pickle.loads(serialized_clf)
    assert_array_equal(clf.predict(T), true_result)
    assert_equal(100, len(clf.estimators_))


def test_degenerate_targets():
    # Check if we can fit even though all targets are equal.
    clf = GradientBoostingClassifier(n_estimators=100, random_state=1)

    # classifier should raise exception
    assert_raises(ValueError, clf.fit, X, np.ones(len(X)))

    clf = GradientBoostingRegressor(n_estimators=100, random_state=1)
    clf.fit(X, np.ones(len(X)))
    clf.predict([rng.rand(2)])
    assert_array_equal(np.ones((1,), dtype=np.float64),
                       clf.predict([rng.rand(2)]))


def test_quantile_loss():
    # Check if quantile loss with alpha=0.5 equals lad.
    clf_quantile = GradientBoostingRegressor(n_estimators=100, loss='quantile',
                                             max_depth=4, alpha=0.5,
                                             random_state=7)

    clf_quantile.fit(boston.data, boston.target)
    y_quantile = clf_quantile.predict(boston.data)

    clf_lad = GradientBoostingRegressor(n_estimators=100, loss='lad',
                                        max_depth=4, random_state=7)

    clf_lad.fit(boston.data, boston.target)
    y_lad = clf_lad.predict(boston.data)
    assert_array_almost_equal(y_quantile, y_lad, decimal=4)


def test_symbol_labels():
    # Test with non-integer class labels.
    clf = GradientBoostingClassifier(n_estimators=100, random_state=1)

    symbol_y = tosequence(map(str, y))

    clf.fit(X, symbol_y)
    assert_array_equal(clf.predict(T), tosequence(map(str, true_result)))
    assert_equal(100, len(clf.estimators_))


def test_float_class_labels():
    # Test with float class labels.
    clf = GradientBoostingClassifier(n_estimators=100, random_state=1)

    float_y = np.asarray(y, dtype=np.float32)

    clf.fit(X, float_y)
    assert_array_equal(clf.predict(T),
                       np.asarray(true_result, dtype=np.float32))
    assert_equal(100, len(clf.estimators_))


def test_shape_y():
    # Test with float class labels.
    clf = GradientBoostingClassifier(n_estimators=100, random_state=1)

    y_ = np.asarray(y, dtype=np.int32)
    y_ = y_[:, np.newaxis]

    # This will raise a DataConversionWarning that we want to
    # "always" raise, elsewhere the warnings gets ignored in the
    # later tests, and the tests that check for this warning fail
    assert_warns(DataConversionWarning, clf.fit, X, y_)
    assert_array_equal(clf.predict(T), true_result)
    assert_equal(100, len(clf.estimators_))


def test_mem_layout():
    # Test with different memory layouts of X and y
    X_ = np.asfortranarray(X)
    clf = GradientBoostingClassifier(n_estimators=100, random_state=1)
    clf.fit(X_, y)
    assert_array_equal(clf.predict(T), true_result)
    assert_equal(100, len(clf.estimators_))

    X_ = np.ascontiguousarray(X)
    clf = GradientBoostingClassifier(n_estimators=100, random_state=1)
    clf.fit(X_, y)
    assert_array_equal(clf.predict(T), true_result)
    assert_equal(100, len(clf.estimators_))

    y_ = np.asarray(y, dtype=np.int32)
    y_ = np.ascontiguousarray(y_)
    clf = GradientBoostingClassifier(n_estimators=100, random_state=1)
    clf.fit(X, y_)
    assert_array_equal(clf.predict(T), true_result)
    assert_equal(100, len(clf.estimators_))

    y_ = np.asarray(y, dtype=np.int32)
    y_ = np.asfortranarray(y_)
    clf = GradientBoostingClassifier(n_estimators=100, random_state=1)
    clf.fit(X, y_)
    assert_array_equal(clf.predict(T), true_result)
    assert_equal(100, len(clf.estimators_))


def test_oob_improvement():
    # Test if oob improvement has correct shape and regression test.
    clf = GradientBoostingClassifier(n_estimators=100, random_state=1,
                                     subsample=0.5)
    clf.fit(X, y)
    assert_equal(clf.oob_improvement_.shape[0], 100)
    # hard-coded regression test - change if modification in OOB computation
    assert_array_almost_equal(clf.oob_improvement_[:5],
                              np.array([0.19, 0.15, 0.12, -0.12, -0.11]),
                              decimal=2)


def test_oob_improvement_raise():
    # Test if oob improvement has correct shape.
    clf = GradientBoostingClassifier(n_estimators=100, random_state=1,
                                     subsample=1.0)
    clf.fit(X, y)
    assert_raises(AttributeError, lambda: clf.oob_improvement_)


def test_oob_multilcass_iris():
    # Check OOB improvement on multi-class dataset.
    clf = GradientBoostingClassifier(n_estimators=100, loss='deviance',
                                     random_state=1, subsample=0.5)
    clf.fit(iris.data, iris.target)
    score = clf.score(iris.data, iris.target)
    assert_greater(score, 0.9)
    assert_equal(clf.oob_improvement_.shape[0], clf.n_estimators)
    # hard-coded regression test - change if modification in OOB computation
    # FIXME: the following snippet does not yield the same results on 32 bits
    # assert_array_almost_equal(clf.oob_improvement_[:5],
    #                           np.array([12.68, 10.45, 8.18, 6.43, 5.13]),
    #                           decimal=2)


def test_verbose_output():
    # Check verbose=1 does not cause error.
    from sklearn.externals.six.moves import cStringIO as StringIO
    import sys
    old_stdout = sys.stdout
    sys.stdout = StringIO()
    clf = GradientBoostingClassifier(n_estimators=100, random_state=1,
                                     verbose=1, subsample=0.8)
    clf.fit(X, y)
    verbose_output = sys.stdout
    sys.stdout = old_stdout

    # check output
    verbose_output.seek(0)
    header = verbose_output.readline().rstrip()
    # with OOB
    true_header = ' '.join(['%10s'] + ['%16s'] * 3) % (
        'Iter', 'Train Loss', 'OOB Improve', 'Remaining Time')
    assert_equal(true_header, header)

    n_lines = sum(1 for l in verbose_output.readlines())
    # one for 1-10 and then 9 for 20-100
    assert_equal(10 + 9, n_lines)


def test_more_verbose_output():
    # Check verbose=2 does not cause error.
    from sklearn.externals.six.moves import cStringIO as StringIO
    import sys
    old_stdout = sys.stdout
    sys.stdout = StringIO()
    clf = GradientBoostingClassifier(n_estimators=100, random_state=1,
                                     verbose=2)
    clf.fit(X, y)
    verbose_output = sys.stdout
    sys.stdout = old_stdout

    # check output
    verbose_output.seek(0)
    header = verbose_output.readline().rstrip()
    # no OOB
    true_header = ' '.join(['%10s'] + ['%16s'] * 2) % (
        'Iter', 'Train Loss', 'Remaining Time')
    assert_equal(true_header, header)

    n_lines = sum(1 for l in verbose_output.readlines())
    # 100 lines for n_estimators==100
    assert_equal(100, n_lines)


def test_warm_start():
    # Test if warm start equals fit.
    X, y = datasets.make_hastie_10_2(n_samples=100, random_state=1)
    for Cls in [GradientBoostingRegressor, GradientBoostingClassifier]:
        est = Cls(n_estimators=200, max_depth=1)
        est.fit(X, y)

        est_ws = Cls(n_estimators=100, max_depth=1, warm_start=True)
        est_ws.fit(X, y)
        est_ws.set_params(n_estimators=200)
        est_ws.fit(X, y)

        assert_array_almost_equal(est_ws.predict(X), est.predict(X))


def test_warm_start_n_estimators():
    # Test if warm start equals fit - set n_estimators.
    X, y = datasets.make_hastie_10_2(n_samples=100, random_state=1)
    for Cls in [GradientBoostingRegressor, GradientBoostingClassifier]:
        est = Cls(n_estimators=300, max_depth=1)
        est.fit(X, y)

        est_ws = Cls(n_estimators=100, max_depth=1, warm_start=True)
        est_ws.fit(X, y)
        est_ws.set_params(n_estimators=300)
        est_ws.fit(X, y)

    assert_array_almost_equal(est_ws.predict(X), est.predict(X))


def test_warm_start_max_depth():
    # Test if possible to fit trees of different depth in ensemble.
    X, y = datasets.make_hastie_10_2(n_samples=100, random_state=1)
    for Cls in [GradientBoostingRegressor, GradientBoostingClassifier]:
        est = Cls(n_estimators=100, max_depth=1, warm_start=True)
        est.fit(X, y)
        est.set_params(n_estimators=110, max_depth=2)
        est.fit(X, y)

        # last 10 trees have different depth
        assert_equal(est.estimators_[0, 0].max_depth, 1)
        for i in range(1, 11):
            assert_equal(est.estimators_[-i, 0].max_depth, 2)


def test_warm_start_clear():
    # Test if fit clears state.
    X, y = datasets.make_hastie_10_2(n_samples=100, random_state=1)
    for Cls in [GradientBoostingRegressor, GradientBoostingClassifier]:
        est = Cls(n_estimators=100, max_depth=1)
        est.fit(X, y)

        est_2 = Cls(n_estimators=100, max_depth=1, warm_start=True)
        est_2.fit(X, y)  # inits state
        est_2.set_params(warm_start=False)
        est_2.fit(X, y)  # clears old state and equals est

        assert_array_almost_equal(est_2.predict(X), est.predict(X))


def test_warm_start_zero_n_estimators():
    # Test if warm start with zero n_estimators raises error
    X, y = datasets.make_hastie_10_2(n_samples=100, random_state=1)
    for Cls in [GradientBoostingRegressor, GradientBoostingClassifier]:
        est = Cls(n_estimators=100, max_depth=1, warm_start=True)
        est.fit(X, y)
        est.set_params(n_estimators=0)
        assert_raises(ValueError, est.fit, X, y)


def test_warm_start_smaller_n_estimators():
    # Test if warm start with smaller n_estimators raises error
    X, y = datasets.make_hastie_10_2(n_samples=100, random_state=1)
    for Cls in [GradientBoostingRegressor, GradientBoostingClassifier]:
        est = Cls(n_estimators=100, max_depth=1, warm_start=True)
        est.fit(X, y)
        est.set_params(n_estimators=99)
        assert_raises(ValueError, est.fit, X, y)


def test_warm_start_equal_n_estimators():
    # Test if warm start with equal n_estimators does nothing
    X, y = datasets.make_hastie_10_2(n_samples=100, random_state=1)
    for Cls in [GradientBoostingRegressor, GradientBoostingClassifier]:
        est = Cls(n_estimators=100, max_depth=1)
        est.fit(X, y)

        est2 = clone(est)
        est2.set_params(n_estimators=est.n_estimators, warm_start=True)
        est2.fit(X, y)

        assert_array_almost_equal(est2.predict(X), est.predict(X))


def test_warm_start_oob_switch():
    # Test if oob can be turned on during warm start.
    X, y = datasets.make_hastie_10_2(n_samples=100, random_state=1)
    for Cls in [GradientBoostingRegressor, GradientBoostingClassifier]:
        est = Cls(n_estimators=100, max_depth=1, warm_start=True)
        est.fit(X, y)
        est.set_params(n_estimators=110, subsample=0.5)
        est.fit(X, y)

        assert_array_equal(est.oob_improvement_[:100], np.zeros(100))
        # the last 10 are not zeros
        assert_array_equal(est.oob_improvement_[-10:] == 0.0,
                           np.zeros(10, dtype=np.bool))


def test_warm_start_oob():
    # Test if warm start OOB equals fit.
    X, y = datasets.make_hastie_10_2(n_samples=100, random_state=1)
    for Cls in [GradientBoostingRegressor, GradientBoostingClassifier]:
        est = Cls(n_estimators=200, max_depth=1, subsample=0.5,
                  random_state=1)
        est.fit(X, y)

        est_ws = Cls(n_estimators=100, max_depth=1, subsample=0.5,
                     random_state=1, warm_start=True)
        est_ws.fit(X, y)
        est_ws.set_params(n_estimators=200)
        est_ws.fit(X, y)

        assert_array_almost_equal(est_ws.oob_improvement_[:100],
                                  est.oob_improvement_[:100])


def early_stopping_monitor(i, est, locals):
    """Returns True on the 10th iteration. """
    if i == 9:
        return True
    else:
        return False


def test_monitor_early_stopping():
    # Test if monitor return value works.
    X, y = datasets.make_hastie_10_2(n_samples=100, random_state=1)

    for Cls in [GradientBoostingRegressor, GradientBoostingClassifier]:
        est = Cls(n_estimators=20, max_depth=1, random_state=1, subsample=0.5)
        est.fit(X, y, monitor=early_stopping_monitor)
        assert_equal(est.n_estimators, 20)  # this is not altered
        assert_equal(est.estimators_.shape[0], 10)
        assert_equal(est.train_score_.shape[0], 10)
        assert_equal(est.oob_improvement_.shape[0], 10)

        # try refit
        est.set_params(n_estimators=30)
        est.fit(X, y)
        assert_equal(est.n_estimators, 30)
        assert_equal(est.estimators_.shape[0], 30)
        assert_equal(est.train_score_.shape[0], 30)

        est = Cls(n_estimators=20, max_depth=1, random_state=1, subsample=0.5,
                  warm_start=True)
        est.fit(X, y, monitor=early_stopping_monitor)
        assert_equal(est.n_estimators, 20)
        assert_equal(est.estimators_.shape[0], 10)
        assert_equal(est.train_score_.shape[0], 10)
        assert_equal(est.oob_improvement_.shape[0], 10)

        # try refit
        est.set_params(n_estimators=30, warm_start=False)
        est.fit(X, y)
        assert_equal(est.n_estimators, 30)
        assert_equal(est.train_score_.shape[0], 30)
        assert_equal(est.estimators_.shape[0], 30)
        assert_equal(est.oob_improvement_.shape[0], 30)


def test_complete_classification():
    # Test greedy trees with max_depth + 1 leafs.
    from sklearn.tree._tree import TREE_LEAF
    X, y = datasets.make_hastie_10_2(n_samples=100, random_state=1)
    k = 4

    est = GradientBoostingClassifier(n_estimators=20, max_depth=None,
                                     random_state=1, max_leaf_nodes=k + 1)
    est.fit(X, y)

    tree = est.estimators_[0, 0].tree_
    assert_equal(tree.max_depth, k)
    assert_equal(tree.children_left[tree.children_left == TREE_LEAF].shape[0],
                 k + 1)


def test_complete_regression():
    # Test greedy trees with max_depth + 1 leafs.
    from sklearn.tree._tree import TREE_LEAF
    k = 4

    est = GradientBoostingRegressor(n_estimators=20, max_depth=None,
                                    random_state=1, max_leaf_nodes=k + 1)
    est.fit(boston.data, boston.target)

    tree = est.estimators_[-1, 0].tree_
    assert_equal(tree.children_left[tree.children_left == TREE_LEAF].shape[0],
                 k + 1)


def test_zero_estimator_reg():
    # Test if ZeroEstimator works for regression.
    est = GradientBoostingRegressor(n_estimators=20, max_depth=1,
                                    random_state=1, init=ZeroEstimator())
    est.fit(boston.data, boston.target)
    y_pred = est.predict(boston.data)
    mse = mean_squared_error(boston.target, y_pred)
    assert_almost_equal(mse, 33.0, decimal=0)

    est = GradientBoostingRegressor(n_estimators=20, max_depth=1,
                                    random_state=1, init='zero')
    est.fit(boston.data, boston.target)
    y_pred = est.predict(boston.data)
    mse = mean_squared_error(boston.target, y_pred)
    assert_almost_equal(mse, 33.0, decimal=0)

    est = GradientBoostingRegressor(n_estimators=20, max_depth=1,
                                    random_state=1, init='foobar')
    assert_raises(ValueError, est.fit, boston.data, boston.target)


def test_zero_estimator_clf():
    # Test if ZeroEstimator works for classification.
    X = iris.data
    y = np.array(iris.target)
    est = GradientBoostingClassifier(n_estimators=20, max_depth=1,
                                     random_state=1, init=ZeroEstimator())
    est.fit(X, y)

    assert_greater(est.score(X, y), 0.96)

    est = GradientBoostingClassifier(n_estimators=20, max_depth=1,
                                     random_state=1, init='zero')
    est.fit(X, y)

    assert_greater(est.score(X, y), 0.96)

    # binary clf
    mask = y != 0
    y[mask] = 1
    y[~mask] = 0
    est = GradientBoostingClassifier(n_estimators=20, max_depth=1,
                                     random_state=1, init='zero')
    est.fit(X, y)
    assert_greater(est.score(X, y), 0.96)

    est = GradientBoostingClassifier(n_estimators=20, max_depth=1,
                                     random_state=1, init='foobar')
    assert_raises(ValueError, est.fit, X, y)


def test_max_leaf_nodes_max_depth():
    # Test preceedence of max_leaf_nodes over max_depth.
    X, y = datasets.make_hastie_10_2(n_samples=100, random_state=1)
    all_estimators = [GradientBoostingRegressor,
                      GradientBoostingClassifier]

    k = 4
    for GBEstimator in all_estimators:
        est = GBEstimator(max_depth=1, max_leaf_nodes=k).fit(X, y)
        tree = est.estimators_[0, 0].tree_
        assert_greater(tree.max_depth, 1)

        est = GBEstimator(max_depth=1).fit(X, y)
        tree = est.estimators_[0, 0].tree_
        assert_equal(tree.max_depth, 1)


def test_warm_start_wo_nestimators_change():
    # Test if warm_start does nothing if n_estimators is not changed.
    # Regression test for #3513.
    clf = GradientBoostingClassifier(n_estimators=10, warm_start=True)
    clf.fit([[0, 1], [2, 3]], [0, 1])
    assert_equal(clf.estimators_.shape[0], 10)
    clf.fit([[0, 1], [2, 3]], [0, 1])
    assert_equal(clf.estimators_.shape[0], 10)


def test_probability_exponential():
    # Predict probabilities.
    clf = GradientBoostingClassifier(loss='exponential',
                                     n_estimators=100, random_state=1)

    assert_raises(ValueError, clf.predict_proba, T)

    clf.fit(X, y)
    assert_array_equal(clf.predict(T), true_result)

    # check if probabilities are in [0, 1].
    y_proba = clf.predict_proba(T)
    assert_true(np.all(y_proba >= 0.0))
    assert_true(np.all(y_proba <= 1.0))
    score = clf.decision_function(T).ravel()
    assert_array_almost_equal(y_proba[:, 1],
                              1.0 / (1.0 + np.exp(-2 * score)))

    # derive predictions from probabilities
    y_pred = clf.classes_.take(y_proba.argmax(axis=1), axis=0)
    assert_array_equal(y_pred, true_result)


def test_non_uniform_weights_toy_edge_case_reg():
    X = [[1, 0],
         [1, 0],
         [1, 0],
         [0, 1]]
    y = [0, 0, 1, 0]
    # ignore the first 2 training samples by setting their weight to 0
    sample_weight = [0, 0, 1, 1]
    for loss in ('huber', 'ls', 'lad', 'quantile'):
        gb = GradientBoostingRegressor(learning_rate=1.0, n_estimators=2, loss=loss)
        gb.fit(X, y, sample_weight=sample_weight)
        assert_greater(gb.predict([[1, 0]])[0], 0.5)
<<<<<<< HEAD


def test_non_uniform_weights_toy_min_weight_leaf():
    """Regression test for https://github.com/scikit-learn/scikit-learn/issues/4447 """
    X = [[1, 0],
         [1, 0],
         [1, 0],
         [0, 1],
        ]
    y = [0, 0, 1, 0]
    # ignore the first 2 training samples by setting their weight to 0
    sample_weight = [0, 0, 1, 1]
    gb = GradientBoostingRegressor(n_estimators=5, min_weight_fraction_leaf=0.1)
    gb.fit(X, y, sample_weight=sample_weight)
    assert_true(gb.predict([[1, 0]])[0] > 0.5)
    assert_almost_equal(gb.estimators_[0,0].splitter.min_weight_leaf, 0.2)
=======
>>>>>>> cd12906c


def test_non_uniform_weights_toy_edge_case_clf():
    X = [[1, 0],
         [1, 0],
         [1, 0],
         [0, 1]]
    y = [0, 0, 1, 0]
    # ignore the first 2 training samples by setting their weight to 0
    sample_weight = [0, 0, 1, 1]
    for loss in ('deviance', 'exponential'):
        gb = GradientBoostingClassifier(n_estimators=5)
        gb.fit(X, y, sample_weight=sample_weight)
        assert_array_equal(gb.predict([[1, 0]]), [1])

def check_sparse_input(EstimatorClass, X, X_sparse, y):
    dense = EstimatorClass(n_estimators=10, random_state=0, max_depth=2).fit(X, y)
    sparse = EstimatorClass(n_estimators=10, random_state=0, max_depth=2, 
                 presort=False).fit(X_sparse, y)
    auto = EstimatorClass(n_estimators=10, random_state=0, max_depth=2, 
                 presort='auto').fit(X_sparse, y)

    assert_array_almost_equal(sparse.apply(X), dense.apply(X))
    assert_array_almost_equal(sparse.predict(X), dense.predict(X))
    assert_array_almost_equal(sparse.feature_importances_, 
                              dense.feature_importances_)

    assert_array_almost_equal(sparse.apply(X), auto.apply(X))
    assert_array_almost_equal(sparse.predict(X), auto.predict(X))
    assert_array_almost_equal(sparse.feature_importances_, 
                              auto.feature_importances_)

    if isinstance(EstimatorClass, GradientBoostingClassifier):
        assert_array_almost_equal(sparse.predict_proba(X),
                                  dense.predict_proba(X))
        assert_array_almost_equal(sparse.predict_log_proba(X),
                                  dense.predict_log_proba(X))

        assert_array_almost_equal(sparse.predict_proba(X),
                                  auto.predict_proba(X))
        assert_array_almost_equal(sparse.predict_log_proba(X),
                                  auto.predict_log_proba(X))


def test_sparse_input():
    ests = (GradientBoostingClassifier, GradientBoostingRegressor)
    sparse_matrices = (csr_matrix, csc_matrix, coo_matrix)

    y, X = datasets.make_multilabel_classification(random_state=0,
                                                   n_samples=50,
                                                   n_features=1,
                                                   n_classes=20)
    y = y[:, 0]

    for EstimatorClass, sparse_matrix in product(ests, sparse_matrices):
        yield check_sparse_input, EstimatorClass, X, sparse_matrix(X), y<|MERGE_RESOLUTION|>--- conflicted
+++ resolved
@@ -52,15 +52,10 @@
 iris.target = iris.target[perm]
 
 
-<<<<<<< HEAD
-def test_classification_toy():
-    # Check classification on a toy dataset.
-=======
 def check_classification_toy(presort, loss):
     # Check classification on a toy dataset.
     clf = GradientBoostingClassifier(loss=loss, n_estimators=10,
                                      random_state=1, presort=presort)
->>>>>>> cd12906c
 
     assert_raises(ValueError, clf.predict, T)
 
@@ -154,11 +149,7 @@
                   GradientBoostingRegressor(loss='exponential').fit, X, y)
 
 
-<<<<<<< HEAD
-def test_classification_synthetic():
-=======
 def check_classification_synthetic(presort, loss):
->>>>>>> cd12906c
     # Test GradientBoostingClassifier on synthetic dataset used by
     # Hastie et al. in ESLII Example 12.7.
     X, y = datasets.make_hastie_10_2(n_samples=12000, random_state=1)
@@ -220,47 +211,6 @@
 
 
 def test_boston():
-<<<<<<< HEAD
-    # Check consistency on dataset boston house prices with least squares
-    # and least absolute deviation.
-    for loss in ("ls", "lad", "huber"):
-        for subsample in (1.0, 0.5):
-            last_y_pred = None
-            for i, sample_weight in enumerate((None, np.ones(len(boston.target)),
-                                            2 * np.ones(len(boston.target)))):
-                clf = GradientBoostingRegressor(n_estimators=100, loss=loss,
-                                                max_depth=4, subsample=subsample,
-                                                min_samples_split=1,
-                                                random_state=1)
-
-                assert_raises(ValueError, clf.predict, boston.data)
-                clf.fit(boston.data, boston.target,
-                        sample_weight=sample_weight)
-                y_pred = clf.predict(boston.data)
-                mse = mean_squared_error(boston.target, y_pred)
-                assert mse < 6.0, "Failed with loss %s and " \
-                    "mse = %.4f" % (loss, mse)
-
-                if last_y_pred is not None:
-                    np.testing.assert_array_almost_equal(
-                        last_y_pred, y_pred,
-                        err_msg='pred_%d doesnt match last pred_%d for loss %r and subsample %r. '
-                        % (i, i - 1, loss, subsample))
-
-                last_y_pred = y_pred
-
-
-def test_iris():
-    # Check consistency on dataset iris.
-    for subsample in (1.0, 0.5):
-        for sample_weight in (None, np.ones(len(iris.target))):
-            clf = GradientBoostingClassifier(n_estimators=100, loss='deviance',
-                                             random_state=1, subsample=subsample)
-            clf.fit(iris.data, iris.target, sample_weight=sample_weight)
-            score = clf.score(iris.data, iris.target)
-            assert score > 0.9, "Failed with subsample %.1f " \
-                "and score = %f" % (subsample, score)
-=======
     for presort, loss, subsample in product(('auto', True, False), 
                                             ('ls', 'lad', 'huber'), 
                                             (1.0, 0.5)):
@@ -288,7 +238,6 @@
                                                      (1.0, 0.5), 
                                                      (None, ones)):
         yield check_iris, presort, subsample, sample_weight
->>>>>>> cd12906c
 
 
 def test_regression_synthetic():
@@ -1064,25 +1013,6 @@
         gb = GradientBoostingRegressor(learning_rate=1.0, n_estimators=2, loss=loss)
         gb.fit(X, y, sample_weight=sample_weight)
         assert_greater(gb.predict([[1, 0]])[0], 0.5)
-<<<<<<< HEAD
-
-
-def test_non_uniform_weights_toy_min_weight_leaf():
-    """Regression test for https://github.com/scikit-learn/scikit-learn/issues/4447 """
-    X = [[1, 0],
-         [1, 0],
-         [1, 0],
-         [0, 1],
-        ]
-    y = [0, 0, 1, 0]
-    # ignore the first 2 training samples by setting their weight to 0
-    sample_weight = [0, 0, 1, 1]
-    gb = GradientBoostingRegressor(n_estimators=5, min_weight_fraction_leaf=0.1)
-    gb.fit(X, y, sample_weight=sample_weight)
-    assert_true(gb.predict([[1, 0]])[0] > 0.5)
-    assert_almost_equal(gb.estimators_[0,0].splitter.min_weight_leaf, 0.2)
-=======
->>>>>>> cd12906c
 
 
 def test_non_uniform_weights_toy_edge_case_clf():
