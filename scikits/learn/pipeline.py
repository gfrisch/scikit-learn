--- conflicted
+++ resolved
@@ -59,11 +59,13 @@
 
         >>> from scikits.learn import svm
         >>> from scikits.learn.datasets import samples_generator
-        >>> from scikits.learn.feature_selection import SelectKBest, f_regression
+        >>> from scikits.learn.feature_selection import SelectKBest
+        >>> from scikits.learn.feature_selection import f_regression
         >>> from scikits.learn.pipeline import Pipeline
 
         >>> # generate some data to play with
-        >>> X, y = samples_generator.make_classification(n_informative=5, n_redundant=0)
+        >>> X, y = samples_generator.make_classification(
+        ...     n_informative=5, n_redundant=0, random_state=42)
 
         >>> # ANOVA SVM-C
         >>> anova_filter = SelectKBest(f_regression, k=5)
@@ -73,20 +75,13 @@
         >>> # You can set the parameters using the names issued
         >>> # For instance, fit using a k of 10 in the SelectKBest
         >>> # and a parameter 'C' of the svn
-<<<<<<< HEAD
-        >>> anova_svm.fit(X, y, anova__k=10, svc__C=.1) #doctest: +ELLIPSIS
-        Pipeline(steps=[('anova', SelectKBest(k=10, score_func=<function f_regression at ...>)), ('svc', SVC(C=0.1, coef0=0.0, degree=3, gamma=0.0, kernel='linear', probability=False,
-          shrinking=True, tol=0.001))])
-=======
-        >>> anova_svm.set_params(anova__k=10, svc__C=.1)  #doctest: +ELLIPSIS
-        Pipeline(steps=[...])
-
-        >>> anova_svm.fit(X, y) #doctest: +ELLIPSIS
+        >>> anova_svm.set_params(anova__k=10, svc__C=.1).fit(X, y)
+        ...                                              # doctest: +ELLIPSIS
         Pipeline(steps=[...])
 
         >>> prediction = anova_svm.predict(X)
->>>>>>> 7f357af1
-        >>> score = anova_svm.score(X)
+        >>> anova_svm.score(X, y)
+        0.75
     """
 
     #--------------------------------------------------------------------------
